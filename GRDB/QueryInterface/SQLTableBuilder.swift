--- conflicted
+++ resolved
@@ -613,11 +613,7 @@
         return self
     }
     
-<<<<<<< HEAD
-    fileprivate func sql(_ db: Database) throws -> String {
-=======
     fileprivate func sql(_ db: Database, tableName: String?, primaryKeyColumns: [String]?) throws -> String {
->>>>>>> d7e2df5c
         var chunks: [String] = []
         chunks.append(name.quotedDatabaseIdentifier)
         chunks.append(type.rawValue)
