--- conflicted
+++ resolved
@@ -53,21 +53,16 @@
 
 extension _SpecificSQLExpressible {
     
-    func collating(collationName: String) -> _SQLCollatedExpression {
-        return _SQLCollatedExpression(baseExpression: sqlExpression, collationName: collationName)
-    }
-    
-    /// This method is an implementation detail of the query interface.
-    /// Do not use it directly.
-    ///
-    /// See https://github.com/groue/GRDB.swift/#the-query-interface
-<<<<<<< HEAD
     public func collating(_ collationName: String) -> _SQLCollatedExpression {
         return _SQLCollatedExpression(baseExpression: sqlExpression, collationName: collationName)
-=======
-    public func collating(collation: SQLCollation) -> _SQLCollatedExpression {
+    }
+    
+    /// This method is an implementation detail of the query interface.
+    /// Do not use it directly.
+    ///
+    /// See https://github.com/groue/GRDB.swift/#the-query-interface
+    public func collating(_ collation: SQLCollation) -> _SQLCollatedExpression {
         return collating(collation.rawValue)
->>>>>>> 7d21772f
     }
     
     /// This method is an implementation detail of the query interface.
