--- conflicted
+++ resolved
@@ -281,11 +281,7 @@
     ///
     /// - parameter block: A block that accesses the database.
     /// - throws: The error thrown by the block.
-<<<<<<< HEAD
-    public func read<T>(_ block: @noescape (_ db: Database) throws -> T) rethrows -> T {
-=======
     public func read<T>(_ block: (Database) throws -> T) rethrows -> T {
->>>>>>> d7e2df5c
         // The block isolation comes from the DEFERRED transaction.
         // See DatabasePoolTests.testReadMethodIsolationOfBlock().
         return try readerPool.get { reader in
@@ -320,11 +316,7 @@
     ///
     /// - parameter block: A block that accesses the database.
     /// - throws: The error thrown by the block.
-<<<<<<< HEAD
-    public func nonIsolatedRead<T>(_ block: @noescape (_ db: Database) throws -> T) rethrows -> T {
-=======
     public func nonIsolatedRead<T>(_ block: (Database) throws -> T) rethrows -> T {
->>>>>>> d7e2df5c
         return try readerPool.get { reader in
             try reader.sync { db in
                 try block(db)
@@ -406,11 +398,7 @@
     ///
     /// - parameter block: A block that accesses the database.
     /// - throws: The error thrown by the block.
-<<<<<<< HEAD
-    public func write<T>(_ block: @noescape (_ db: Database) throws -> T) rethrows -> T {
-=======
     public func write<T>(_ block: (Database) throws -> T) rethrows -> T {
->>>>>>> d7e2df5c
         return try writer.sync(block)
     }
     
@@ -435,11 +423,7 @@
     ///     - block: A block that executes SQL statements and return either
     ///       .commit or .rollback.
     /// - throws: The error thrown by the block.
-<<<<<<< HEAD
-    public func writeInTransaction(_ kind: TransactionKind? = nil, _ block: @noescape (_ db: Database) throws -> TransactionCompletion) throws {
-=======
     public func writeInTransaction(_ kind: TransactionKind? = nil, _ block: (Database) throws -> TransactionCompletion) throws {
->>>>>>> d7e2df5c
         try writer.sync { db in
             try db.inTransaction(kind) {
                 try block(db)
@@ -473,11 +457,7 @@
     ///
     /// The database pool releases the writing dispatch queue early, before the
     /// block has finished.
-<<<<<<< HEAD
-    public func readFromWrite(_ block: @escaping (_ db: Database) -> Void) {
-=======
     public func readFromWrite(_ block: @escaping (Database) -> Void) {
->>>>>>> d7e2df5c
         writer.preconditionValidQueue()
         
         let semaphore = DispatchSemaphore(value: 0)
