--- conflicted
+++ resolved
@@ -21,20 +21,16 @@
         guard let data = NSData.fromDatabaseValue(databaseValue), data.length == 16 else {
             return nil
         }
-<<<<<<< HEAD
         #if os(Linux)
         // Error: constructing an object of class type 'Self' with a metatype value must use a 'required' initializer
         //return self.init(UUIDBytes: UnsafePointer<UInt8>(OpaquePointer(data.bytes)))
         // Workaround:
         let coder = NSCoder()
-        let uuid = NSUUID(UUIDBytes: UnsafePointer<UInt8>(OpaquePointer(data.bytes)))
+        let uuid = NSUUID(UUIDBytes: data.bytes.assumingMemoryBound(to: UInt8.self))
         uuid.encode(with: coder)
         return self.init(coder: coder)
         #else
-        return self.init(uuidBytes: UnsafePointer<UInt8>(OpaquePointer(data.bytes)))
+        return self.init(uuidBytes: data.bytes.assumingMemoryBound(to: UInt8.self))
         #endif
-=======
-        return self.init(uuidBytes: data.bytes.assumingMemoryBound(to: UInt8.self))
->>>>>>> d7e2df5c
     }
 }