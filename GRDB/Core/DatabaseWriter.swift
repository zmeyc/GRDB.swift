--- conflicted
+++ resolved
@@ -22,11 +22,7 @@
     ///
     /// The *block* argument is completely isolated. Eventual concurrent
     /// database updates are postponed until the block has executed.
-<<<<<<< HEAD
-    func write<T>(_ block: @noescape (_ db: Database) throws -> T) rethrows -> T
-=======
     func write<T>(_ block: (Database) throws -> T) rethrows -> T
->>>>>>> d7e2df5c
     
     
     // MARK: - Reading from Database
@@ -58,11 +54,7 @@
     /// DatabaseQueue.readFromWrite simply runs *block* synchronously, and
     /// returns when the block has completed. In the example above, the
     /// insertion is run after the select.
-<<<<<<< HEAD
-    func readFromWrite(_ block: @escaping (_ db: Database) -> Void)
-=======
     func readFromWrite(_ block: @escaping (Database) -> Void)
->>>>>>> d7e2df5c
 }
 
 extension DatabaseWriter {
