import Foundation
#if os(Linux)
    import Dispatch
#endif

/// A class that serializes accesses to a database.
final class SerializedDatabase {
    /// The database connection
    private let db: Database
    
    /// The database configuration
    var configuration: Configuration {
        return db.configuration
    }
    
    /// The dispatch queue
    private let queue: DispatchQueue
    
    init(path: String, configuration: Configuration = Configuration(), schemaCache: DatabaseSchemaCache) throws {
        // According to https://www.sqlite.org/threadsafe.html
        //
        // > SQLite support three different threading modes:
        // >
        // > 1. Multi-thread. In this mode, SQLite can be safely used by
        // >    multiple threads provided that no single database connection is
        // >    used simultaneously in two or more threads.
        // >
        // > 2. Serialized. In serialized mode, SQLite can be safely used by
        // >    multiple threads with no restriction.
        // >
        // > [...]
        // >
        // > The default mode is serialized.
        //
        // Since our database connection is only used via our serial dispatch
        // queue, there is no purpose using the default serialized mode.
        var config = configuration
        config.threadingMode = .multiThread
        
        db = try Database(path: path, configuration: config, schemaCache: schemaCache)
        queue = SchedulingWatchdog.makeSerializedQueueAllowing(database: db)
        try queue.sync {
            try db.setup()
        }
    }
    
    deinit {
        sync { db in
            db.close()
        }
    }
    
    /// Synchronously executes a block the serialized dispatch queue, and returns
    /// its result.
    ///
    /// This method is *not* reentrant.
<<<<<<< HEAD
    func sync<T>(_ block: @noescape (_ db: Database) throws -> T) rethrows -> T {
=======
    func sync<T>(_ block: (Database) throws -> T) rethrows -> T {
>>>>>>> d7e2df5c
        // Three different cases:
        //
        // 1. A database is invoked from some queue like the main queue:
        //
        //      dbQueue.inDatabase { db in
        //      }
        //
        // 2. A database is invoked in a reentrant way:
        //
        //      dbQueue.inDatabase { db in
        //          dbQueue.inDatabase { db in
        //          }
        //      }
        //
        // 3. A database in invoked from another database:
        //
        //      dbQueue1.inDatabase { db1 in
        //          dbQueue2.inDatabase { db2 in
        //          }
        //      }
        
        if let watchdog = SchedulingWatchdog.current {
            // Case 2 or 3:
            //
            // 2. A database is invoked in a reentrant way:
            //
            //      dbQueue.inDatabase { db in
            //          dbQueue.inDatabase { db in
            //          }
            //      }
            //
            // 3. A database in invoked from another database:
            //
            //      dbQueue1.inDatabase { db1 in
            //          dbQueue2.inDatabase { db2 in
            //          }
            //      }
            //
            // 2 is forbidden.
            GRDBPrecondition(!watchdog.allows(db), "Database methods are not reentrant.")
            
            // Case 3:
            //
            // 3. A database in invoked from another database:
            //
            //      dbQueue1.inDatabase { db1 in
            //          dbQueue2.inDatabase { db2 in
            //          }
            //      }
            //
            // Let's enter the new queue, and temporarily allow the
            // currently allowed databases inside.
            return try queue.sync {
                try SchedulingWatchdog.current!.allowing(databases: watchdog.allowedDatabases) {
                    try block(db)
                }
            }
        } else {
            // Case 1:
            //
            // 1. A database is invoked from some queue like the main queue:
            //
            //      dbQueue.inDatabase { db in
            //      }
            //
            // Just dispatch block to queue:
            return try queue.sync {
                try block(db)
            }
        }
    }
    
    /// Asynchronously executes a block in the serialized dispatch queue.
<<<<<<< HEAD
    func async(_ block: @escaping (_ db: Database) -> Void) {
=======
    func async(_ block: @escaping (Database) -> Void) {
>>>>>>> d7e2df5c
        queue.async {
            block(self.db)
        }
    }
    
    /// Executes the block in the current queue.
    ///
    /// - precondition: the current dispatch queue is valid.
<<<<<<< HEAD
    func execute<T>(_ block: @noescape (_ db: Database) throws -> T) rethrows -> T {
=======
    func execute<T>(_ block: (Database) throws -> T) rethrows -> T {
>>>>>>> d7e2df5c
        preconditionValidQueue()
        return try block(db)
    }
    
    /// Fatal error if current dispatch queue is not valid.
    func preconditionValidQueue(_ message: @autoclosure() -> String = "Database was not used on the correct thread.", file: StaticString = #file, line: UInt = #line) {
        SchedulingWatchdog.preconditionValidQueue(db, message, file: file, line: line)
    }
}<|MERGE_RESOLUTION|>--- conflicted
+++ resolved
@@ -54,11 +54,7 @@
     /// its result.
     ///
     /// This method is *not* reentrant.
-<<<<<<< HEAD
-    func sync<T>(_ block: @noescape (_ db: Database) throws -> T) rethrows -> T {
-=======
     func sync<T>(_ block: (Database) throws -> T) rethrows -> T {
->>>>>>> d7e2df5c
         // Three different cases:
         //
         // 1. A database is invoked from some queue like the main queue:
@@ -132,11 +128,7 @@
     }
     
     /// Asynchronously executes a block in the serialized dispatch queue.
-<<<<<<< HEAD
-    func async(_ block: @escaping (_ db: Database) -> Void) {
-=======
     func async(_ block: @escaping (Database) -> Void) {
->>>>>>> d7e2df5c
         queue.async {
             block(self.db)
         }
@@ -145,11 +137,7 @@
     /// Executes the block in the current queue.
     ///
     /// - precondition: the current dispatch queue is valid.
-<<<<<<< HEAD
-    func execute<T>(_ block: @noescape (_ db: Database) throws -> T) rethrows -> T {
-=======
     func execute<T>(_ block: (Database) throws -> T) rethrows -> T {
->>>>>>> d7e2df5c
         preconditionValidQueue()
         return try block(db)
     }
