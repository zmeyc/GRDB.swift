--- conflicted
+++ resolved
@@ -211,11 +211,7 @@
             let dbPointer = unsafeBitCast(self, to: UnsafeMutableRawPointer.self)
             sqlite3_busy_handler(
                 sqliteConnection,
-<<<<<<< HEAD
-                { (dbPointer: UnsafeMutableRawPointer?, numberOfTries: Int32) in
-=======
                 { (dbPointer, numberOfTries) in
->>>>>>> d7e2df5c
                     let database = unsafeBitCast(dbPointer, to: Database.self)
                     let callback = database.busyCallback!
                     return callback(Int(numberOfTries)) ? 1 : 0
@@ -509,11 +505,7 @@
                 
                 guard sqliteStatement != nil else {
                     // The remaining string contains only whitespace
-<<<<<<< HEAD
-                    assert(String(data: Data(bytesNoCopy: UnsafeMutablePointer<UInt8>(OpaquePointer(statementStart)), count: statementEnd! - statementStart, deallocator: .none), encoding: .utf8)!.trimmingCharacters(in: .whitespacesAndNewlines).isEmpty)
-=======
                     assert(String(data: Data(bytesNoCopy: UnsafeMutableRawPointer(mutating: statementStart), count: statementEnd! - statementStart, deallocator: .none), encoding: .utf8)!.trimmingCharacters(in: .whitespacesAndNewlines).isEmpty)
->>>>>>> d7e2df5c
                     break
                 }
                 
@@ -739,13 +731,8 @@
         self.name = name
         self.function = { (length1, buffer1, length2, buffer2) in
             // Buffers are not C strings: they do not end with \0.
-<<<<<<< HEAD
-            let string1 = String(bytesNoCopy: UnsafeMutableRawPointer(OpaquePointer(buffer1.unsafelyUnwrapped)), length: Int(length1), encoding: .utf8, freeWhenDone: false)!
-            let string2 = String(bytesNoCopy: UnsafeMutableRawPointer(OpaquePointer(buffer2.unsafelyUnwrapped)), length: Int(length2), encoding: .utf8, freeWhenDone: false)!
-=======
             let string1 = String(bytesNoCopy: UnsafeMutableRawPointer(mutating: buffer1.unsafelyUnwrapped), length: Int(length1), encoding: .utf8, freeWhenDone: false)!
             let string2 = String(bytesNoCopy: UnsafeMutableRawPointer(mutating: buffer2.unsafelyUnwrapped), length: Int(length2), encoding: .utf8, freeWhenDone: false)!
->>>>>>> d7e2df5c
             return function(string1, string2)
         }
     }
