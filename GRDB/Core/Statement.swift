--- conflicted
+++ resolved
@@ -53,11 +53,7 @@
             let sqlStart = UnsafePointer<Int8>(codeUnits.baseAddress)!
             var sqlEnd: UnsafePointer<Int8>? = nil
             code = sqlite3_prepare_v2(database.sqliteConnection, sqlStart, -1, &sqliteStatement, &sqlEnd)
-<<<<<<< HEAD
-            let remainingData = Data(bytesNoCopy: UnsafeMutableRawPointer(OpaquePointer(sqlEnd!)), count: sqlStart + sqlCodeUnits.count - sqlEnd! - 1, deallocator: .none)
-=======
             let remainingData = Data(bytesNoCopy: UnsafeMutableRawPointer(mutating: sqlEnd!), count: sqlStart + sqlCodeUnits.count - sqlEnd! - 1, deallocator: .none)
->>>>>>> d7e2df5c
             remainingSQL = String(data: remainingData, encoding: .utf8)!.trimmingCharacters(in: .whitespacesAndNewlines)
         }
         
