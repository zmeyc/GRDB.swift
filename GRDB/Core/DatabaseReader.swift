#if !USING_BUILTIN_SQLITE
    #if SWIFT_PACKAGE || Xcode
        import CSQLite
    #elseif os(OSX)
        import SQLiteMacOSX
    #elseif os(iOS)
        #if (arch(i386) || arch(x86_64))
            import SQLiteiPhoneSimulator
        #else
            import SQLiteiPhoneOS
        #endif
    #endif
#endif

/// The protocol for all types that can fetch values from a database.
///
/// It is adopted by DatabaseQueue and DatabasePool.
///
/// The protocol comes with isolation guarantees that describe the behavior of
/// adopting types in a multithreaded application.
///
/// Types that adopt the protocol can provide in practice stronger guarantees.
/// For example, DatabaseQueue provides a stronger isolation level
/// than DatabasePool.
///
/// **Warning**: Isolation guarantees stand as long as there is no external
/// connection to the database. Should you have to cope with external
/// connections, protect yourself with transactions, and be ready to setup a
/// [busy handler](https://www.sqlite.org/c3ref/busy_handler.html).
public protocol DatabaseReader : class {
    
    // MARK: - Read From Database
    
    /// Synchronously executes a read-only block that takes a database
    /// connection, and returns its result.
    ///
    /// The *block* argument is completely isolated. Eventual concurrent
    /// database updates are *not visible* inside the block:
    ///
    ///     reader.read { db in
    ///         // Those two values are guaranteed to be equal, even if the
    ///         // `wines` table is modified between the two requests:
    ///         let count1 = Int.fetchOne(db, "SELECT COUNT(*) FROM wines")!
    ///         let count2 = Int.fetchOne(db, "SELECT COUNT(*) FROM wines")!
    ///     }
    ///
    ///     reader.read { db in
    ///         // Now this value may be different:
    ///         let count = Int.fetchOne(db, "SELECT COUNT(*) FROM wines")!
    ///     }
    ///
    /// - parameter block: A block that accesses the database.
    /// - throws: The error thrown by the block.
<<<<<<< HEAD
    func read<T>(_ block: @noescape (_ db: Database) throws -> T) rethrows -> T
=======
    func read<T>(_ block: (Database) throws -> T) rethrows -> T
>>>>>>> d7e2df5c
    
    /// Synchronously executes a read-only block that takes a database
    /// connection, and returns its result.
    ///
    /// Individual statements executed in the *block* argument are executed
    /// in isolation from eventual concurrent updates:
    ///
    ///     reader.nonIsolatedRead { db in
    ///         // no external update can mess with this iteration:
    ///         for row in Row.fetch(db, ...) { ... }
    ///     }
    ///
    /// However, there is no guarantee that consecutive statements have the
    /// same results:
    ///
    ///     reader.nonIsolatedRead { db in
    ///         // Those two ints may be different:
    ///         let sql = "SELECT ..."
    ///         let int1 = Int.fetchOne(db, sql)
    ///         let int2 = Int.fetchOne(db, sql)
    ///     }
<<<<<<< HEAD
    func nonIsolatedRead<T>(_ block: @noescape (_ db: Database) throws -> T) rethrows -> T
=======
    func nonIsolatedRead<T>(_ block: (Database) throws -> T) rethrows -> T
>>>>>>> d7e2df5c
    
    
    // MARK: - Functions
    
    /// Add or redefine an SQL function.
    ///
    ///     let fn = DatabaseFunction("succ", argumentCount: 1) { databaseValues in
    ///         let dbv = databaseValues.first!
    ///         guard let int = dbv.value() as Int? else {
    ///             return nil
    ///         }
    ///         return int + 1
    ///     }
    ///     reader.add(function: fn)
    ///     Int.fetchOne(reader, "SELECT succ(1)")! // 2
    func add(function: DatabaseFunction)
    
    /// Remove an SQL function.
    func remove(function: DatabaseFunction)
    
    
    // MARK: - Collations
    
    /// Add or redefine a collation.
    ///
    ///     let collation = DatabaseCollation("localized_standard") { (string1, string2) in
    ///         return (string1 as NSString).localizedStandardCompare(string2)
    ///     }
    ///     reader.add(collation: collation)
    ///     try reader.execute("SELECT * FROM files ORDER BY name COLLATE localized_standard")
    func add(collation: DatabaseCollation)
    
    /// Remove a collation.
    func remove(collation: DatabaseCollation)
}

extension DatabaseReader {
    
    // MARK: - Backup
    
    /// Copies the database contents into another database.
    ///
    /// The `backup` method blocks the current thread until the destination
    /// database contains the same contents as the source database.
    ///
    /// When the source is a DatabasePool, concurrent writes can happen during
    /// the backup. Those writes may, or may not, be reflected in the backup,
    /// but they won't trigger any error.
    public func backup(to writer: DatabaseWriter) throws {
        try backup(to: writer, afterBackupInit: nil, afterBackupStep: nil)
    }
    
    func backup(to writer: DatabaseWriter, afterBackupInit: (() -> ())?, afterBackupStep: (() -> ())?) throws {
        try read { dbFrom in
            try writer.write { dbDest in
                guard let backup = sqlite3_backup_init(dbDest.sqliteConnection, "main", dbFrom.sqliteConnection, "main") else {
                    throw DatabaseError(code: dbDest.lastErrorCode, message: dbDest.lastErrorMessage)
                }
                guard Int(bitPattern: backup) != Int(SQLITE_ERROR) else {
                    throw DatabaseError(code: SQLITE_ERROR)
                }
                
                afterBackupInit?()
                
                do {
                    backupLoop: while true {
                        switch sqlite3_backup_step(backup, -1) {
                        case SQLITE_DONE:
                            afterBackupStep?()
                            break backupLoop
                        case SQLITE_OK:
                            afterBackupStep?()
                        case let code:
                            throw DatabaseError(code: code, message: dbDest.lastErrorMessage)
                        }
                    }
                } catch {
                    sqlite3_backup_finish(backup)
                    throw error
                }
                
                switch sqlite3_backup_finish(backup) {
                case SQLITE_OK:
                    break
                case let code:
                    throw DatabaseError(code: code, message: dbDest.lastErrorMessage)
                }
                
                dbDest.clearSchemaCache()
            }
        }
    }
}<|MERGE_RESOLUTION|>--- conflicted
+++ resolved
@@ -51,11 +51,7 @@
     ///
     /// - parameter block: A block that accesses the database.
     /// - throws: The error thrown by the block.
-<<<<<<< HEAD
-    func read<T>(_ block: @noescape (_ db: Database) throws -> T) rethrows -> T
-=======
     func read<T>(_ block: (Database) throws -> T) rethrows -> T
->>>>>>> d7e2df5c
     
     /// Synchronously executes a read-only block that takes a database
     /// connection, and returns its result.
@@ -77,11 +73,7 @@
     ///         let int1 = Int.fetchOne(db, sql)
     ///         let int2 = Int.fetchOne(db, sql)
     ///     }
-<<<<<<< HEAD
-    func nonIsolatedRead<T>(_ block: @noescape (_ db: Database) throws -> T) rethrows -> T
-=======
     func nonIsolatedRead<T>(_ block: (Database) throws -> T) rethrows -> T
->>>>>>> d7e2df5c
     
     
     // MARK: - Functions
