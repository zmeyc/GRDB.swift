import Foundation

#if !USING_BUILTIN_SQLITE
    #if SWIFT_PACKAGE || Xcode
        import CSQLite
    #elseif os(OSX)
        import SQLiteMacOSX
    #elseif os(iOS)
        #if (arch(i386) || arch(x86_64))
            import SQLiteiPhoneSimulator
        #else
            import SQLiteiPhoneOS
        #endif
    #endif
#endif

// MARK: - DatabaseValue

/// DatabaseValue is the intermediate type between SQLite and your values.
///
/// See https://www.sqlite.org/datatype3.html
public struct DatabaseValue {
    
    /// An SQLite storage (NULL, INTEGER, REAL, TEXT, BLOB).
    public enum Storage {
        /// The NULL storage class.
        case null
        
        /// The INTEGER storage class, wrapping an Int64.
        case int64(Int64)
        
        /// The REAL storage class, wrapping a Double.
        case double(Double)
        
        /// The TEXT storage class, wrapping a String.
        case string(String)
        
        /// The BLOB storage class, wrapping Data.
        case blob(Data)
    }
    
    /// The SQLite storage
    public let storage: Storage
    
    /// The NULL DatabaseValue.
    public static let null = DatabaseValue(storage: .null)
    
    /// Creates a DatabaseValue from Any.
    ///
    /// The result is nil unless object adopts DatabaseValueConvertible.
    public init?(value: Any) {
        guard let convertible = value as? DatabaseValueConvertible else {
            return nil
        }
        self = convertible.databaseValue
    }
    
    
    // MARK: - Extracting Value
    
    /// Returns true if databaseValue is NULL.
    public var isNull: Bool {
        switch storage {
        case .null:
            return true
        default:
            return false
        }
    }
    
    /// Returns Int64, Double, String, Data or nil.
    public func value() -> DatabaseValueConvertible? {
        switch storage {
        case .null:
            return nil
        case .int64(let int64):
            return int64
        case .double(let double):
            return double
        case .string(let string):
            return string
        case .blob(let data):
            return data
        }
    }
    
    /// Returns the value, converted to the requested type.
    ///
    /// If the SQLite value is NULL, the result is nil. Otherwise the SQLite
    /// value is converted to the requested type `Value`. Should this conversion
    /// fail, a fatal error is raised.
    ///
    /// If this fatal error is unacceptable to you, use
    /// DatabaseValueConvertible.fromDatabaseValue() method.
    ///
    /// - returns: An optional *Value*.
    public func value<Value: DatabaseValueConvertible>() -> Value? {
        if let value = Value.fromDatabaseValue(self) {
            return value
        }
        guard isNull else {
            fatalError("could not convert database value \(self) to \(Value.self)")
        }
        return nil
    }
    
    /// Returns the value, converted to the requested type.
    ///
    /// This method crashes if the SQLite value is NULL, or if the SQLite value
    /// can not be converted to `Value`.
    ///
    /// - returns: A *Value*.
    public func value<Value: DatabaseValueConvertible>() -> Value {
        guard let value = Value.fromDatabaseValue(self) as Value? else {
            fatalError("could not convert database value \(self) to \(Value.self)")
        }
        return value
    }
    
    
    // MARK: - Not Public
    
    init(storage: Storage) {
        // This initializer is not public because Storage is not a safe type:
        // one can create a Storage of zero-length Data, which is invalid
        // because SQLite can't store zero-length blobs.
        self.storage = storage
    }
    
    // SQLite function argument
    init(sqliteValue: SQLiteValue) {
        switch sqlite3_value_type(sqliteValue) {
        case SQLITE_NULL:
            storage = .null
        case SQLITE_INTEGER:
            storage = .int64(sqlite3_value_int64(sqliteValue))
        case SQLITE_FLOAT:
            storage = .double(sqlite3_value_double(sqliteValue))
        case SQLITE_TEXT:
<<<<<<< HEAD
            let cString = sqlite3_value_text(sqliteValue)
            storage = .string(String(cString: cString!))
=======
            storage = .string(String(cString: sqlite3_value_text(sqliteValue)!))
>>>>>>> d7e2df5c
        case SQLITE_BLOB:
            let bytes = unsafeBitCast(sqlite3_value_blob(sqliteValue), to: UnsafePointer<UInt8>.self)
            let count = Int(sqlite3_value_bytes(sqliteValue))
            storage = .blob(Data(bytes: bytes, count: count)) // copy bytes
        case let type:
            fatalError("Unexpected SQLite value type: \(type)")
        }
    }
}


// MARK: - Hashable & Equatable

/// DatabaseValue adopts Hashable.
extension DatabaseValue : Hashable {
    
    /// The hash value
    public var hashValue: Int {
        switch storage {
        case .null:
            return 0
        case .int64(let int64):
            // 1 == 1.0, hence 1 and 1.0 must have the same hash:
            return Double(int64).hashValue
        case .double(let double):
            return double.hashValue
        case .string(let string):
            return string.hashValue
        case .blob(let data):
            return data.hashValue
        }
    }
}

/// DatabaseValue adopts Equatable.
public func ==(lhs: DatabaseValue, rhs: DatabaseValue) -> Bool {
    switch (lhs.storage, rhs.storage) {
    case (.null, .null):
        return true
    case (.int64(let lhs), .int64(let rhs)):
        return lhs == rhs
    case (.double(let lhs), .double(let rhs)):
        return lhs == rhs
    case (.int64(let lhs), .double(let rhs)):
        return int64EqualDouble(lhs, rhs)
    case (.double(let lhs), .int64(let rhs)):
        return int64EqualDouble(rhs, lhs)
    case (.string(let lhs), .string(let rhs)):
        return lhs == rhs
    case (.blob(let lhs), .blob(let rhs)):
        return lhs == rhs
    default:
        return false
    }
}

/// Returns true if i and d hold exactly the same value, and if converting one
/// type into the other does not lose any information.
private func int64EqualDouble(_ i: Int64, _ d: Double) -> Bool {
    // TODO: wait for https://github.com/apple/swift-evolution/blob/master/proposals/0080-failable-numeric-initializers.md
    // Bug: https://bugs.swift.org/browse/SR-1491
    // 
    // For current implementation, see http://stackoverflow.com/questions/33719132/how-to-test-for-lossless-double-integer-conversion/33784296#33784296
    return (d >= Double(Int64.min))
        && (d < Double(Int64.max))
        && (round(d) == d)
        && (i == Int64(d))
}


// MARK: - DatabaseValueConvertible

/// DatabaseValue adopts DatabaseValueConvertible.
extension DatabaseValue : DatabaseValueConvertible {
    /// Returns self
    public var databaseValue: DatabaseValue {
        return self
    }
    
    /// Returns *databaseValue*, or nil for NULL input.
    public static func fromDatabaseValue(_ databaseValue: DatabaseValue) -> DatabaseValue? {
        // Follow protocol semantics: DatabaseValueConvertible types turn NULL
        // into nil:
        //
        //     DatabaseValue.fetchOne(db, "SELECT NULL") // nil
        return databaseValue.isNull ? nil : databaseValue
    }
}


// MARK: - StatementColumnConvertible

extension DatabaseValue : StatementColumnConvertible {
    
    /// Returns a DatabaseValue initialized from a raw SQLite statement pointer.
    public init(sqliteStatement: SQLiteStatement, index: Int32) {
        switch sqlite3_column_type(sqliteStatement, Int32(index)) {
        case SQLITE_NULL:
            storage = .null
        case SQLITE_INTEGER:
            storage = .int64(sqlite3_column_int64(sqliteStatement, Int32(index)))
        case SQLITE_FLOAT:
            storage = .double(sqlite3_column_double(sqliteStatement, Int32(index)))
        case SQLITE_TEXT:
<<<<<<< HEAD
            let cString = sqlite3_column_text(sqliteStatement, Int32(index))
            storage = .string(String(cString: cString!))
=======
            storage = .string(String(cString: sqlite3_column_text(sqliteStatement, Int32(index))))
>>>>>>> d7e2df5c
        case SQLITE_BLOB:
            let bytes = unsafeBitCast(sqlite3_column_blob(sqliteStatement, Int32(index)), to: UnsafePointer<UInt8>.self)
            let count = Int(sqlite3_column_bytes(sqliteStatement, Int32(index)))
            storage = .blob(Data(bytes: bytes, count: count)) // copy bytes
        case let type:
            fatalError("Unexpected SQLite column type: \(type)")
        }
    }
}


// MARK: - CustomStringConvertible

/// DatabaseValue adopts CustomStringConvertible.
extension DatabaseValue : CustomStringConvertible {
    /// A textual representation of `self`.
    public var description: String {
        switch storage {
        case .null:
            return "NULL"
        case .int64(let int64):
            return String(int64)
        case .double(let double):
            return String(double)
        case .string(let string):
            return String(reflecting: string)
        case .blob(let data):
            return data.description
        }
    }
}<|MERGE_RESOLUTION|>--- conflicted
+++ resolved
@@ -137,12 +137,7 @@
         case SQLITE_FLOAT:
             storage = .double(sqlite3_value_double(sqliteValue))
         case SQLITE_TEXT:
-<<<<<<< HEAD
-            let cString = sqlite3_value_text(sqliteValue)
-            storage = .string(String(cString: cString!))
-=======
             storage = .string(String(cString: sqlite3_value_text(sqliteValue)!))
->>>>>>> d7e2df5c
         case SQLITE_BLOB:
             let bytes = unsafeBitCast(sqlite3_value_blob(sqliteValue), to: UnsafePointer<UInt8>.self)
             let count = Int(sqlite3_value_bytes(sqliteValue))
@@ -247,12 +242,7 @@
         case SQLITE_FLOAT:
             storage = .double(sqlite3_column_double(sqliteStatement, Int32(index)))
         case SQLITE_TEXT:
-<<<<<<< HEAD
-            let cString = sqlite3_column_text(sqliteStatement, Int32(index))
-            storage = .string(String(cString: cString!))
-=======
             storage = .string(String(cString: sqlite3_column_text(sqliteStatement, Int32(index))))
->>>>>>> d7e2df5c
         case SQLITE_BLOB:
             let bytes = unsafeBitCast(sqlite3_column_blob(sqliteStatement, Int32(index)), to: UnsafePointer<UInt8>.self)
             let count = Int(sqlite3_column_bytes(sqliteStatement, Int32(index)))
