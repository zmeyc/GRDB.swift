// MARK: - Record

/// Record is a class that wraps a table row, or the result of any query. It is
/// designed to be subclassed.
open class Record : RowConvertible, TableMapping, Persistable {
    
    // MARK: - Initializers
    
    /// Initializes a Record.
    ///
    /// The returned record is *edited*.
    public init() {
    }
    
    /// Initializes a Record from a row.
    ///
    /// The returned record is *edited*.
    ///
    /// The input row may not come straight from the database. When you want to
    /// complete your initialization after being fetched, override
    /// awakeFromFetch(row:).
    required public init(row: Row) {
    }
    
    /// Do not call this method directly.
    ///
    /// This method is called in an arbitrary dispatch queue, after a record
    /// has been fetched from the database.
    ///
    /// Record subclasses have an opportunity to complete their initialization.
    ///
    /// *Important*: subclasses must invoke super's implementation.
    open func awakeFromFetch(row: Row) {
        // Take care of the hasPersistentChangedValues flag. If the row does not
        /// contain all needed columns, the record turns edited.
        //
        // Row may be a metal row which will turn invalid as soon as the SQLite
        // statement is iterated. We need to store an immutable and safe copy.
        referenceRow = row.copy()
    }
    
    
    // MARK: - Core methods
    
    /// Returns the name of a database table.
    ///
    /// This table name is required by the insert, update, save, delete,
    /// and exists methods.
    ///
    ///     class Person : Record {
    ///         override class var databaseTableName: String {
    ///             return "persons"
    ///         }
    ///     }
    ///
    /// The implementation of the base class Record raises a fatal error.
    ///
    /// - returns: The name of a database table.
    open class var databaseTableName: String {
        fatalError("subclass must override")
    }
    
    /// Returns the values that should be stored in the database.
    ///
    /// Keys of the returned dictionary must match the column names of the
    /// target database table (see Record.databaseTableName()).
    ///
    /// In particular, primary key columns, if any, must be included.
    ///
    ///     class Person : Record {
    ///         var id: Int64?
    ///         var name: String?
    ///
    ///         override var persistentDictionary: [String: DatabaseValueConvertible?] {
    ///             return ["id": id, "name": name]
    ///         }
    ///     }
    ///
    /// The implementation of the base class Record returns an empty dictionary.
    open var persistentDictionary: [String: DatabaseValueConvertible?] {
        return [:]
    }
    
    /// Notifies the record that it was succesfully inserted.
    ///
    /// Do not call this method directly: it is called for you, in a protected
    /// dispatch queue, with the inserted RowID and the eventual
    /// INTEGER PRIMARY KEY column name.
    ///
    /// The implementation of the base Record class does nothing.
    ///
    ///     class Person : Record {
    ///         var id: Int64?
    ///         var name: String?
    ///
    ///         func didInsert(with rowID: Int64, for column: String?) {
    ///             id = rowID
    ///         }
    ///     }
    ///
    /// - parameters:
    ///     - rowID: The inserted rowID.
    ///     - column: The name of the eventual INTEGER PRIMARY KEY column.
    open func didInsert(with rowID: Int64, for column: String?) {
    }
    
    
    // MARK: - Copy
    
    /// Returns a copy of `self`, initialized from the values of
    /// persistentDictionary.
    ///
    /// Note that the eventual primary key is copied, as well as the
    /// hasPersistentChangedValues flag.
    ///
    /// - returns: A copy of self.
<<<<<<< HEAD
    public func copy() -> Self {
=======
    open func copy() -> Self {
>>>>>>> d7e2df5c
        let copy = type(of: self).init(row: Row(persistentDictionary))
        copy.referenceRow = referenceRow
        return copy
    }
    
    
    // MARK: - Changes Tracking
    
    /// A boolean that indicates whether the record has changes that have not
    /// been saved.
    ///
    /// This flag is purely informative, and does not prevent insert(),
    /// update(), and save() from performing their database queries.
    ///
    /// A record is *edited* if its *persistentDictionary* has been changed
    /// since last database synchronization (fetch, update, insert). Comparison
    /// is performed on *values*: setting a property to the same value does not
    /// trigger the edited flag.
    ///
    /// You can rely on the Record base class to compute this flag for you, or
    /// you may set it to true or false when you know better. Setting it to
    /// false does not prevent it from turning true on subsequent modifications
    /// of the record.
    public var hasPersistentChangedValues: Bool {
        get { return makePersistentChangedValuesIterator().next() != nil }
        set { referenceRow = newValue ? nil : Row(persistentDictionary) }
    }
    
    /// A dictionary of changes that have not been saved.
    ///
    /// Its keys are column names, and values the old values that have been
    /// changed since last fetching or saving of the record.
    ///
    /// Unless the record has actually been fetched or saved, the old values
    /// are nil.
    ///
    /// See `hasPersistentChangedValues` for more information.
    public var persistentChangedValues: [String: DatabaseValue?] {
        var persistentChangedValues: [String: DatabaseValue?] = [:]
        
        for (key, value) in makePersistentChangedValuesIterator() {
            persistentChangedValues[key] = value
        }
        return persistentChangedValues    
    }
    
    // A change iterator that is used by both hasPersistentChangedValues and
    // persistentChangedValues properties.
    private func makePersistentChangedValuesIterator() -> AnyIterator<(column: String, old: DatabaseValue?)> {
        let oldRow = referenceRow
        var newValueIterator = persistentDictionary.makeIterator()
        return AnyIterator {
            // Loop until we find a change, or exhaust columns:
            while let (column, newValue) = newValueIterator.next() {
                let new = newValue?.databaseValue ?? .null
                guard let old = oldRow?.databaseValue(named: column) else {
                    return (column: column, old: nil)
                }
                if new != old {
                    return (column: column, old: old)
                }
            }
            return nil
        }
    }
    
    
    /// Reference row for the *hasPersistentChangedValues* property.
    var referenceRow: Row?
    

    // MARK: - CRUD
    
    /// Executes an INSERT statement.
    ///
    /// On success, this method sets the *hasPersistentChangedValues* flag
    /// to false.
    ///
    /// This method is guaranteed to have inserted a row in the database if it
    /// returns without error.
    ///
    /// Records whose primary key is declared as "INTEGER PRIMARY KEY" have
    /// their id automatically set after successful insertion, if it was nil
    /// before the insertion.
    ///
    /// - parameter db: A database connection.
    /// - throws: A DatabaseError whenever an SQLite error occurs.
    open func insert(_ db: Database) throws {
        // The simplest code would be:
        //
        //     try performInsert(db)
        //     hasPersistentChangedValues = false
        //
        // But this triggers two calls to persistentDictionary, and this is both
        // costly, and ambiguous. Costly because persistentDictionary is slow.
        // Ambiguous because persistentDictionary may return a different value.
        //
        // So let's provide our custom implementation of insert, which uses the
        // same persistentDictionary for both insertion, and change tracking.
        
        let dao = DAO(db, self)
        var persistentDictionary = dao.persistentDictionary
        try dao.insertStatement().execute()
        let rowID = db.lastInsertedRowID
        let rowIDColumn = dao.primaryKey?.rowIDColumn
        didInsert(with: rowID, for: rowIDColumn)
        
        // Update persistentDictionary with inserted id, so that we can
        // set hasPersistentChangedValues to false:
        if let rowIDColumn = rowIDColumn {
            if persistentDictionary[rowIDColumn] != nil {
                persistentDictionary[rowIDColumn] = rowID
            } else {
                let rowIDColumn = rowIDColumn.lowercased()
                for column in persistentDictionary.keys where column.lowercased() == rowIDColumn {
                    persistentDictionary[column] = rowID
                    break
                }
            }
        }
        
        // Set hasPersistentChangedValues to false
        referenceRow = Row(persistentDictionary)
    }
    
    /// Executes an UPDATE statement.
    ///
    /// On success, this method sets the *hasPersistentChangedValues* flag
    /// to false.
    ///
    /// This method is guaranteed to have updated a row in the database if it
    /// returns without error.
    ///
    /// - parameter db: A database connection.
    /// - parameter columns: The columns to update.
    /// - throws: A DatabaseError is thrown whenever an SQLite error occurs.
    ///   PersistenceError.recordNotFound is thrown if the primary key does not
    ///   match any row in the database and record could not be updated.
    open func update(_ db: Database, columns: Set<String>) throws {
        // The simplest code would be:
        //
        //     try performUpdate(db, columns: columns)
        //     hasPersistentChangedValues = false
        //
        // But this triggers two calls to persistentDictionary, and this is both
        // costly, and ambiguous. Costly because persistentDictionary is slow.
        // Ambiguous because persistentDictionary may return a different value.
        //
        // So let's provide our custom implementation of insert, which uses the
        // same persistentDictionary for both update, and change tracking.
        let dao = DAO(db, self)
        guard let statement = dao.updateStatement(columns: columns) else {
            // Nil primary key
            throw PersistenceError.recordNotFound(self)
        }
        try statement.execute()
        if db.changesCount == 0 {
            throw PersistenceError.recordNotFound(self)
        }
        
        // Set hasPersistentChangedValues to false
        referenceRow = Row(dao.persistentDictionary)
    }
    
    /// Executes an INSERT or an UPDATE statement so that `self` is saved in
    /// the database.
    ///
    /// If the record has a non-nil primary key and a matching row in the
    /// database, this method performs an update.
    ///
    /// Otherwise, performs an insert.
    ///
    /// On success, this method sets the *hasPersistentChangedValues* flag
    /// to false.
    ///
    /// This method is guaranteed to have inserted or updated a row in the
    /// database if it returns without error.
    ///
    /// - parameter db: A database connection.
    /// - throws: A DatabaseError whenever an SQLite error occurs, or errors
    ///   thrown by update().
    final public func save(_ db: Database) throws {
        try performSave(db)
    }
    
    /// Executes a DELETE statement.
    ///
    /// On success, this method sets the *hasPersistentChangedValues* flag
    /// to true.
    ///
    /// - parameter db: A database connection.
    /// - returns: Whether a database row was deleted.
    /// - throws: A DatabaseError is thrown whenever an SQLite error occurs.
    @discardableResult open func delete(_ db: Database) throws -> Bool {
        defer {
            // Future calls to update() will throw NotFound. Make the user
            // a favor and make sure this error is thrown even if she checks the
            // hasPersistentChangedValues flag:
            hasPersistentChangedValues = true
        }
        return try performDelete(db)
    }
}<|MERGE_RESOLUTION|>--- conflicted
+++ resolved
@@ -114,11 +114,7 @@
     /// hasPersistentChangedValues flag.
     ///
     /// - returns: A copy of self.
-<<<<<<< HEAD
-    public func copy() -> Self {
-=======
     open func copy() -> Self {
->>>>>>> d7e2df5c
         let copy = type(of: self).init(row: Row(persistentDictionary))
         copy.referenceRow = referenceRow
         return copy
