--- conflicted
+++ resolved
@@ -50,8 +50,7 @@
         self.limit = limit
     }
     
-<<<<<<< HEAD
-    func sql(db: Database, inout _ bindings: [DatabaseValueConvertible?]) throws -> String {
+    func sql(db: Database, inout _ arguments: StatementArguments) throws -> String {
         // Prevent source ambiguity
         if let source = source {
             var sourcesByName: [String: [_SQLSource]] = [:]
@@ -71,9 +70,6 @@
             }
         }
         
-=======
-    func sql(db: Database, inout _ arguments: StatementArguments) throws -> String {
->>>>>>> 219899fc
         var sql = "SELECT"
         
         if distinct {
@@ -81,15 +77,11 @@
         }
         
         assert(!selection.isEmpty)
-<<<<<<< HEAD
         if case .Star(let starSource) = selection[0].sqlSelectableKind where starSource === source {
             sql += " *"
         } else {
-            sql += try " " + selection.map { try $0.resultColumnSQL(db, &bindings) }.joinWithSeparator(", ")
-        }
-=======
-        sql += try " " + selection.map { try $0.resultColumnSQL(db, &arguments) }.joinWithSeparator(", ")
->>>>>>> 219899fc
+            sql += try " " + selection.map { try $0.resultColumnSQL(db, &arguments) }.joinWithSeparator(", ")
+        }
         
         if let source = source {
             sql += try " FROM " + source.sql(db, &arguments)
@@ -271,7 +263,7 @@
     var name: String? { get set }
     var referencedSources: [_SQLSource] { get }
     func numberOfColumns(db: Database) throws -> Int
-    func sql(db: Database, inout _ bindings: [DatabaseValueConvertible?]) throws -> String
+    func sql(db: Database, inout _ arguments: StatementArguments) throws -> String
     func fork() -> Self
     func include(required required: Bool, relation: Relation) -> _SQLSource
     func join(required required: Bool, relation: Relation) -> _SQLSource
@@ -303,8 +295,7 @@
         return try db.numberOfColumns(tableName)
     }
     
-<<<<<<< HEAD
-    func sql(db: Database, inout _ bindings: [DatabaseValueConvertible?]) throws -> String {
+    func sql(db: Database, inout _ arguments: StatementArguments) throws -> String {
         if let alias = alias {
             return tableName.quotedDatabaseIdentifier + " " + alias.quotedDatabaseIdentifier
         } else {
@@ -352,11 +343,11 @@
         return try query.numberOfColumns(db)
     }
 
-    func sql(db: Database, inout _ bindings: [DatabaseValueConvertible?]) throws -> String {
+    func sql(db: Database, inout _ arguments: StatementArguments) throws -> String {
         if let name = name {
-            return try "(" + query.sql(db, &bindings) + ") AS " + name.quotedDatabaseIdentifier
+            return try "(" + query.sql(db, &arguments) + ") AS " + name.quotedDatabaseIdentifier
         } else {
-            return try "(" + query.sql(db, &bindings) + ")"
+            return try "(" + query.sql(db, &arguments) + ")"
         }
     }
     
@@ -409,10 +400,10 @@
         return result
     }
     
-    func sql(db: Database, inout _ bindings: [DatabaseValueConvertible?]) throws -> String {
-        var sql = try leftSource.sql(db, &bindings)
+    func sql(db: Database, inout _ arguments: StatementArguments) throws -> String {
+        var sql = try leftSource.sql(db, &arguments)
         for join in joins {
-            sql += try " " + join.relation.sql(db, &bindings, leftSourceName: leftSource.name!, joinKind: join.kind, innerJoinForbidden: false)
+            sql += try " " + join.relation.sql(db, &arguments, leftSourceName: leftSource.name!, joinKind: join.kind, innerJoinForbidden: false)
         }
         return sql
     }
@@ -439,21 +430,6 @@
         for join in joins {
             if let adapter = join.relation.adapter(included: join.included, selectionIndex: &selectionIndex, columnIndexForSelectionIndex: columnIndexForSelectionIndex) {
                 variants[join.relation.variantName] = adapter
-=======
-    func sql(db: Database, inout _ arguments: StatementArguments) throws -> String {
-        switch self {
-        case .Table(let table, let alias):
-            if let alias = alias {
-                return table.quotedDatabaseIdentifier + " AS " + alias.quotedDatabaseIdentifier
-            } else {
-                return table.quotedDatabaseIdentifier
-            }
-        case .Query(let query, let alias):
-            if let alias = alias {
-                return try "(" + query.sql(db, &arguments) + ") AS " + alias.quotedDatabaseIdentifier
-            } else {
-                return try "(" + query.sql(db, &arguments) + ")"
->>>>>>> 219899fc
             }
         }
         if variants.isEmpty { return nil }
