--- conflicted
+++ resolved
@@ -13,11 +13,7 @@
     var whereExpression: _SQLExpression?
     var groupByExpressions: [_SQLExpression]
     var orderings: [_SQLOrdering]
-<<<<<<< HEAD
     var isReversed: Bool
-=======
-    var reversed: Bool
->>>>>>> cb36991c
     var havingExpression: _SQLExpression?
     var limit: _SQLLimit?
     
@@ -28,11 +24,7 @@
         filter whereExpression: _SQLExpression? = nil,
         groupBy groupByExpressions: [_SQLExpression] = [],
         orderBy orderings: [_SQLOrdering] = [],
-<<<<<<< HEAD
         isReversed: Bool = false,
-=======
-        reversed: Bool = false,
->>>>>>> cb36991c
         having havingExpression: _SQLExpression? = nil,
         limit: _SQLLimit? = nil)
     {
@@ -42,11 +34,7 @@
         self.whereExpression = whereExpression
         self.groupByExpressions = groupByExpressions
         self.orderings = orderings
-<<<<<<< HEAD
         self.isReversed = isReversed
-=======
-        self.reversed = reversed
->>>>>>> cb36991c
         self.havingExpression = havingExpression
         self.limit = limit
     }
@@ -78,11 +66,7 @@
         }
         
         var orderings = self.orderings
-<<<<<<< HEAD
         if isReversed {
-=======
-        if reversed {
->>>>>>> cb36991c
             if orderings.isEmpty {
                 // https://www.sqlite.org/lang_createtable.html#rowid
                 //
@@ -98,19 +82,11 @@
                 // TODO: support for WITHOUT ROWID tables.
                 orderings = [SQLColumn("_rowid_").desc]
             } else {
-<<<<<<< HEAD
                 orderings = orderings.map { $0.reversedOrdering }
             }
         }
         if !orderings.isEmpty {
             sql += try " ORDER BY " + orderings.map { try $0.orderingSQL(db, &bindings) }.joined(separator: ", ")
-=======
-                orderings = orderings.map { $0.reversedSortDescriptor }
-            }
-        }
-        if !orderings.isEmpty {
-            sql += try " ORDER BY " + orderings.map { try $0.orderingSQL(db, &bindings) }.joinWithSeparator(", ")
->>>>>>> cb36991c
         }
         
         if let limit = limit {
@@ -200,11 +176,7 @@
     /// Remove ordering
     private var unorderedQuery: _SQLSelectQuery {
         var query = self
-<<<<<<< HEAD
         query.isReversed = false
-=======
-        query.reversed = false
->>>>>>> cb36991c
         query.orderings = []
         return query
     }
@@ -243,13 +215,8 @@
 ///
 /// See https://github.com/groue/GRDB.swift/#the-query-interface
 public protocol _SQLOrdering {
-<<<<<<< HEAD
     var reversedOrdering: _SQLOrderingExpression { get }
     func orderingSQL(_ db: Database, _ bindings: inout [DatabaseValueConvertible?]) throws -> String
-=======
-    var reversedSortDescriptor: _SQLSortDescriptor { get }
-    func orderingSQL(db: Database, inout _ bindings: [DatabaseValueConvertible?]) throws -> String
->>>>>>> cb36991c
 }
 
 /// This type is an implementation detail of the query interface.
@@ -261,11 +228,7 @@
     case desc(_SQLExpression)
 }
 
-<<<<<<< HEAD
 extension _SQLOrderingExpression : _SQLOrdering {
-=======
-extension _SQLSortDescriptor : _SQLOrdering {
->>>>>>> cb36991c
     
     /// This property is an implementation detail of the query interface.
     /// Do not use it directly.
@@ -338,13 +301,6 @@
 /// Do not use it directly.
 ///
 /// See https://github.com/groue/GRDB.swift/#the-query-interface
-<<<<<<< HEAD
-public protocol _SpecificSQLExpressible : _SQLExpressible, _SQLOrdering, _SQLSelectable {
-}
-
-// Conformance to _SQLOrdering
-extension _SpecificSQLExpressible {
-=======
 public protocol _SpecificSQLExpressible : _SQLExpressible {
     // _SQLExpressible can be adopted by Swift standard types, and user
     // types, through the DatabaseValueConvertible protocol, which inherits
@@ -367,7 +323,6 @@
 }
 
 extension _SpecificSQLExpressible where Self: _SQLOrdering {
->>>>>>> cb36991c
     
     /// This property is an implementation detail of the query interface.
     /// Do not use it directly.
@@ -386,12 +341,7 @@
     }
 }
 
-<<<<<<< HEAD
-// Conformance to _SQLSelectable
-extension _SpecificSQLExpressible {
-=======
 extension _SpecificSQLExpressible where Self: _SQLSelectable {
->>>>>>> cb36991c
     
     /// This method is an implementation detail of the query interface.
     /// Do not use it directly.
@@ -452,11 +402,7 @@
     case SQLLiteral(String)
     
     /// For example: `1` or `'foo'`
-<<<<<<< HEAD
-    case value(DatabaseValueConvertible?)
-=======
-    case Value(DatabaseValueConvertible?)   // TODO: switch to DatabaseValue?
->>>>>>> cb36991c
+    case value(DatabaseValueConvertible?)   // TODO: switch to DatabaseValue?
     
     /// For example: `name`, `table.name`
     case identifier(identifier: String, sourceName: String?)
