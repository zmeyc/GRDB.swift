--- conflicted
+++ resolved
@@ -1,4 +1,3 @@
-<<<<<<< HEAD
 – [ ] Relations: Document Table(tableName) in the Query Interface documentation
 - [?] Relations: include(required: relation) instead of include(required: true, relation)?
 – [ ] Relations: row.isPopulated, row.containsData, row.hasValues, row.hasNonNullValues, something which helps ignoring a joined row variant without values:
@@ -40,9 +39,7 @@
 - [X] Relations: Type.join() instead of Type.all().join()
 - [X] Relations: .include() adds columns in the fetches row and a variant, .join() does not columns, nor variant
 – [?] Relations: distinguishing BelongsTo and HasOne could help verifying that the right table of belongsTo has a unique index on the joined columns. For HasOne, we have to trust the user. 
-=======
 - [ ] NSUUID - store them as blobs?
->>>>>>> 219899fc
 - [ ] FetchedRecordsController: see if we can replace identity comparison function with a function that returns an Equatable value (beware the generics trouble). See if this can help optimize memory use, and use a sortedMerge() algorithm.
 - [ ] GRDBCipher: remove limitations on iOS or OS X versions
 - [ ] FetchedRecordsController: take inspiration from https://github.com/jflinter/Dwifft
